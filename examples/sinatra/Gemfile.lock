PATH
  remote: ../..
  specs:
    cloudtasker (0.13.0)
      activesupport
      connection_pool
      fugit
      google-cloud-tasks
      jwt
      redis
      retriable

GEM
  remote: https://rubygems.org/
  specs:
    activesupport (7.0.5)
      concurrent-ruby (~> 1.0, >= 1.0.2)
      i18n (>= 1.6, < 2)
      minitest (>= 5.1)
      tzinfo (~> 2.0)
    addressable (2.8.4)
      public_suffix (>= 2.0.2, < 6.0)
    concurrent-ruby (1.2.2)
    connection_pool (2.4.1)
    et-orbi (1.2.7)
      tzinfo
    faraday (2.7.6)
      faraday-net_http (>= 2.0, < 3.1)
      ruby2_keywords (>= 0.0.4)
    faraday-net_http (3.0.2)
    faraday-retry (2.2.0)
      faraday (~> 2.0)
    foreman (0.87.2)
    fugit (1.8.1)
      et-orbi (~> 1, >= 1.2.7)
      raabro (~> 1.4)
    gapic-common (0.19.1)
      faraday (>= 1.9, < 3.a)
      faraday-retry (>= 1.0, < 3.a)
      google-protobuf (~> 3.14)
      googleapis-common-protos (>= 1.3.12, < 2.a)
      googleapis-common-protos-types (>= 1.3.1, < 2.a)
      googleauth (~> 1.0)
      grpc (~> 1.36)
    google-cloud-core (1.6.0)
      google-cloud-env (~> 1.0)
      google-cloud-errors (~> 1.0)
    google-cloud-env (1.6.0)
      faraday (>= 0.17.3, < 3.0)
    google-cloud-errors (1.3.1)
    google-cloud-tasks (2.4.0)
      google-cloud-core (~> 1.6)
      google-cloud-tasks-v2 (>= 0.7, < 2.a)
      google-cloud-tasks-v2beta2 (>= 0.8, < 2.a)
      google-cloud-tasks-v2beta3 (>= 0.9, < 2.a)
    google-cloud-tasks-v2 (0.8.1)
      gapic-common (>= 0.19.1, < 2.a)
      google-cloud-errors (~> 1.0)
      grpc-google-iam-v1 (~> 1.1)
    google-cloud-tasks-v2beta2 (0.9.1)
      gapic-common (>= 0.19.1, < 2.a)
      google-cloud-errors (~> 1.0)
      grpc-google-iam-v1 (~> 1.1)
    google-cloud-tasks-v2beta3 (0.10.1)
      gapic-common (>= 0.19.1, < 2.a)
      google-cloud-errors (~> 1.0)
      grpc-google-iam-v1 (~> 1.1)
    google-protobuf (3.23.3)
    googleapis-common-protos (1.4.0)
      google-protobuf (~> 3.14)
      googleapis-common-protos-types (~> 1.2)
      grpc (~> 1.27)
    googleapis-common-protos-types (1.6.0)
      google-protobuf (~> 3.14)
    googleauth (1.5.2)
      faraday (>= 0.17.3, < 3.a)
      jwt (>= 1.4, < 3.0)
      memoist (~> 0.16)
      multi_json (~> 1.11)
      os (>= 0.9, < 2.0)
      signet (>= 0.16, < 2.a)
    grpc (1.55.0)
      google-protobuf (~> 3.23)
      googleapis-common-protos-types (~> 1.0)
    grpc-google-iam-v1 (1.2.0)
      google-protobuf (~> 3.14)
      googleapis-common-protos (>= 1.3.12, < 2.0)
      grpc (~> 1.27)
    i18n (1.14.1)
      concurrent-ruby (~> 1.0)
    jwt (2.7.1)
    memoist (0.16.2)
    minitest (5.18.0)
    multi_json (1.15.0)
    mustermann (3.0.0)
      ruby2_keywords (~> 0.0.1)
    nio4r (2.5.9)
    os (1.1.4)
    public_suffix (5.0.1)
    puma (6.3.0)
      nio4r (~> 2.0)
    raabro (1.4.0)
<<<<<<< HEAD
    rack (2.2.6.4)
    rack-protection (3.0.4)
=======
    rack (2.2.7)
    rack-protection (3.0.6)
>>>>>>> ce37f0f2
      rack
    redis (5.0.6)
      redis-client (>= 0.9.0)
    redis-client (0.14.1)
      connection_pool
    retriable (3.1.2)
    ruby2_keywords (0.0.5)
    signet (0.17.0)
      addressable (~> 2.8)
      faraday (>= 0.17.5, < 3.a)
      jwt (>= 1.5, < 3.0)
      multi_json (~> 1.10)
    sinatra (3.0.6)
      mustermann (~> 3.0)
      rack (~> 2.2, >= 2.2.4)
      rack-protection (= 3.0.6)
      tilt (~> 2.0)
    tilt (2.2.0)
    tzinfo (2.0.6)
      concurrent-ruby (~> 1.0)

PLATFORMS
  ruby

DEPENDENCIES
  cloudtasker!
  foreman
  puma
  sinatra

RUBY VERSION
   ruby 3.0.0p0

BUNDLED WITH
   2.4.10<|MERGE_RESOLUTION|>--- conflicted
+++ resolved
@@ -100,13 +100,8 @@
     puma (6.3.0)
       nio4r (~> 2.0)
     raabro (1.4.0)
-<<<<<<< HEAD
-    rack (2.2.6.4)
-    rack-protection (3.0.4)
-=======
     rack (2.2.7)
     rack-protection (3.0.6)
->>>>>>> ce37f0f2
       rack
     redis (5.0.6)
       redis-client (>= 0.9.0)
