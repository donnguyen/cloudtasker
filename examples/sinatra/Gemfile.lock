--- conflicted
+++ resolved
@@ -1,11 +1,7 @@
 PATH
   remote: ../..
   specs:
-<<<<<<< HEAD
-    cloudtasker (0.10.rc8)
-=======
-    cloudtasker (0.9.4)
->>>>>>> 51393640
+    cloudtasker (0.10.1)
       activesupport
       connection_pool
       fugit
@@ -17,26 +13,7 @@
 GEM
   remote: https://rubygems.org/
   specs:
-<<<<<<< HEAD
-    activesupport (6.0.3.2)
-      concurrent-ruby (~> 1.0, >= 1.0.2)
-      i18n (>= 0.7, < 2)
-      minitest (~> 5.1)
-      tzinfo (~> 1.1)
-      zeitwerk (~> 2.2, >= 2.2.2)
-    addressable (2.7.0)
-      public_suffix (>= 2.0.2, < 5.0)
-    concurrent-ruby (1.1.6)
-    connection_pool (2.2.3)
-    et-orbi (1.2.4)
-      tzinfo
-    faraday (1.0.1)
-      multipart-post (>= 1.2, < 3)
-    fugit (1.3.6)
-      et-orbi (~> 1.1, >= 1.1.8)
-      raabro (~> 1.3)
-=======
-    activesupport (6.1.4)
+    activesupport (6.1.4.1)
       concurrent-ruby (~> 1.0, >= 1.0.2)
       i18n (>= 1.6, < 2)
       minitest (>= 5.1)
@@ -45,6 +22,7 @@
     addressable (2.8.0)
       public_suffix (>= 2.0.2, < 5.0)
     concurrent-ruby (1.1.9)
+    connection_pool (2.2.5)
     et-orbi (1.2.4)
       tzinfo
     faraday (1.7.0)
@@ -69,7 +47,6 @@
     fugit (1.5.1)
       et-orbi (~> 1.1, >= 1.1.8)
       raabro (~> 1.4)
->>>>>>> 51393640
     google-cloud-tasks (1.5.1)
       google-gax (~> 1.8)
       googleapis-common-protos (>= 1.3.9, < 2.0)
@@ -81,16 +58,6 @@
       googleauth (~> 0.9)
       grpc (~> 1.24)
       rly (~> 0.2.3)
-<<<<<<< HEAD
-    google-protobuf (3.12.2)
-    googleapis-common-protos (1.3.10)
-      google-protobuf (~> 3.11)
-      googleapis-common-protos-types (>= 1.0.5, < 2.0)
-      grpc (~> 1.27)
-    googleapis-common-protos-types (1.0.5)
-      google-protobuf (~> 3.11)
-    googleauth (0.13.0)
-=======
     google-protobuf (3.17.3)
     googleapis-common-protos (1.3.11)
       google-protobuf (~> 3.14)
@@ -99,42 +66,12 @@
     googleapis-common-protos-types (1.1.0)
       google-protobuf (~> 3.14)
     googleauth (0.17.0)
->>>>>>> 51393640
       faraday (>= 0.17.3, < 2.0)
       jwt (>= 1.4, < 3.0)
       memoist (~> 0.16)
       multi_json (~> 1.11)
       os (>= 0.9, < 2.0)
       signet (~> 0.14)
-<<<<<<< HEAD
-    grpc (1.28.0)
-      google-protobuf (~> 3.11)
-      googleapis-common-protos-types (~> 1.0)
-    grpc-google-iam-v1 (0.6.10)
-      google-protobuf (~> 3.11)
-      googleapis-common-protos (>= 1.3.10, < 2.0)
-      grpc (~> 1.27)
-    i18n (1.8.3)
-      concurrent-ruby (~> 1.0)
-    jwt (2.2.1)
-    memoist (0.16.2)
-    minitest (5.14.1)
-    multi_json (1.14.1)
-    multipart-post (2.1.1)
-    mustermann (1.1.1)
-      ruby2_keywords (~> 0.0.1)
-    os (1.1.0)
-    public_suffix (4.0.5)
-    raabro (1.3.1)
-    rack (2.2.3)
-    rack-protection (2.0.8.1)
-      rack
-    redis (4.2.1)
-    retriable (3.1.2)
-    rly (0.2.3)
-    ruby2_keywords (0.0.2)
-    signet (0.14.0)
-=======
     grpc (1.38.0)
       google-protobuf (~> 3.15)
       googleapis-common-protos-types (~> 1.0)
@@ -158,36 +95,23 @@
     rack-protection (2.1.0)
       rack
     redis (4.4.0)
+    retriable (3.1.2)
     rly (0.2.3)
     ruby2_keywords (0.0.5)
     signet (0.15.0)
->>>>>>> 51393640
       addressable (~> 2.3)
       faraday (>= 0.17.3, < 2.0)
       jwt (>= 1.5, < 3.0)
       multi_json (~> 1.10)
-<<<<<<< HEAD
-    sinatra (2.0.8.1)
-      mustermann (~> 1.0)
-      rack (~> 2.0)
-      rack-protection (= 2.0.8.1)
-=======
     sinatra (2.1.0)
       mustermann (~> 1.0)
       rack (~> 2.2)
       rack-protection (= 2.1.0)
->>>>>>> 51393640
       tilt (~> 2.0)
     tilt (2.0.10)
-<<<<<<< HEAD
-    tzinfo (1.2.7)
-      thread_safe (~> 0.1)
-    zeitwerk (2.3.0)
-=======
     tzinfo (2.0.4)
       concurrent-ruby (~> 1.0)
     zeitwerk (2.4.2)
->>>>>>> 51393640
 
 PLATFORMS
   ruby
@@ -200,8 +124,4 @@
    ruby 2.5.5p157
 
 BUNDLED WITH
-<<<<<<< HEAD
-   2.1.4
-=======
-   2.2.9
->>>>>>> 51393640
+   2.2.9