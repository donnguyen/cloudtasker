--- conflicted
+++ resolved
@@ -3,11 +3,7 @@
 source 'https://rubygems.org'
 git_source(:github) { |repo| "https://github.com/#{repo}.git" }
 
-<<<<<<< HEAD
-ruby '3.0.0'
-=======
-ruby '2.7.5'
->>>>>>> a6073309
+ruby '~> 3.0.0'
 
 # Bundle edge Rails instead: gem 'rails', github: 'rails/rails'
 gem 'rails', '~> 6.1.3'
@@ -18,4 +14,8 @@
 gem 'cloudtasker', path: '../../'
 
 # Active record adapter
-gem 'sqlite3'+gem 'sqlite3'
+
+group :development do
+  gem 'foreman'
+end